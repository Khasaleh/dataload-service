import os
from logging.config import fileConfig
import sys # For sys.path modification

from sqlalchemy import engine_from_config
from sqlalchemy import pool

from alembic import context

# this is the Alembic Config object, which provides
# access to the values within the .ini file in use.
config = context.config

# Interpret the config file for Python logging.
# This line sets up loggers basically.
if config.config_file_name is not None:
    fileConfig(config.config_file_name)

# --- Setup for Target Metadata ---
# Add project root to sys.path to allow importing app.db.base_class and app.db.models
# This assumes the alembic directory is at the project root.
PROJECT_ROOT = os.path.abspath(os.path.join(os.path.dirname(__file__), '..'))
if PROJECT_ROOT not in sys.path:
    sys.path.insert(0, PROJECT_ROOT)

# Import Base and all ORM models to ensure they are registered with Base.metadata
# This is crucial for Alembic's autogenerate feature to detect model changes.
from app.db.base_class import Base
# Ensure all models are imported here after being defined in app.db.models
from app.db.models import (
    UploadSessionOrm,
    BrandOrm,
    AttributeOrm,
    ReturnPolicyOrm,
    ProductOrm,
    ProductItemOrm,
<<<<<<< HEAD
    ProductPriceOrm,
    MetaTagOrm,
    CategoryOrm,
    CategoryAttributeOrm,
    BusinessDetailsOrm,
    ProductImageOrm,
    ProductSpecificationOrm,
    # Make sure ShoppingCategoryOrm is also imported if it's defined in models.py and part of Base
    from app.models.shopping_category import ShoppingCategoryOrm # Ensure this path is correct
=======
    # ProductPriceOrm, # This is the old price table, replaced by PriceOrm
    MetaTagOrm,
    # New models related to recent DDL and Price feature
    BusinessDetailsOrm,
    CategoryOrm,
    CategoryAttributeOrm,
    ProductImageOrm,
    ProductSpecificationOrm,
    ShoppingCategoryOrm, # Make sure this is correctly imported if defined elsewhere
    PriceOrm # The new Price table
>>>>>>> 9ce274db
)

# target_metadata should point to your Base.metadata
target_metadata = Base.metadata

# --- Database URL Configuration ---
# Construct database URL from environment variables, similar to app/db/connection.py
# Provide fallbacks suitable for Alembic CLI execution if environment variables might not be fully set up.
DB_DRIVER = os.getenv("DB_DRIVER", "postgresql+psycopg2")
DB_USER = os.getenv("DB_USER", "defaultuser") # Fallback for Alembic CLI
DB_PASSWORD = os.getenv("DB_PASSWORD", "defaultpass") # Fallback for Alembic CLI
DB_HOST = os.getenv("DB_HOST", "localhost")
DB_PORT = os.getenv("DB_PORT", "5432")
DB_NAME = os.getenv("DB_NAME", "defaultdb") # Fallback for Alembic CLI

# Dynamically construct the database URL
# This overrides the sqlalchemy.url from alembic.ini
db_url_from_env = f"{DB_DRIVER}://{DB_USER}:{DB_PASSWORD}@{DB_HOST}:{DB_PORT}/{DB_NAME}"
if db_url_from_env: # Ensure not None if critical env vars were missing and not defaulted
    config.set_main_option('sqlalchemy.url', db_url_from_env)
else:
    # Handle case where critical DB env vars are missing and no defaults made a usable URL
    # This might happen if you remove defaults for DB_USER, DB_PASSWORD, DB_NAME above
    # and they are not set in the environment where Alembic is run.
    raise ValueError("Database URL could not be constructed from environment variables. "
                     "Ensure DB_USER, DB_PASSWORD, DB_HOST, DB_NAME are set.")


def run_migrations_offline() -> None:
    """Run migrations in 'offline' mode.
    This configures the context with just a URL
    and not an Engine, though an Engine is acceptable
    here as well.  By skipping the Engine creation
    we don't even need a DBAPI to be available.

    Calls to context.execute() here emit the given string to the
    script output.
    """
    url = config.get_main_option("sqlalchemy.url")
    context.configure(
        url=url,
        target_metadata=target_metadata,
        literal_binds=True,
        dialect_opts={"paramstyle": "named"},
        # include_schemas=True, # Set to True if you are using multiple schemas and want Alembic to manage them
    )

    with context.begin_transaction():
        context.run_migrations()


def run_migrations_online() -> None:
    """Run migrations in 'online' mode.
    In this scenario we need to create an Engine
    and associate a connection with the context.
    """
    connectable = engine_from_config(
        config.get_section(config.config_ini_section, {}), # Uses sqlalchemy.url from config
        prefix="sqlalchemy.",
        poolclass=pool.NullPool,
    )

    with connectable.connect() as connection:
        context.configure(
            connection=connection,
            target_metadata=target_metadata
            # include_schemas=True, # If managing multiple schemas
            # version_table_schema=target_metadata.schema, # If alembic_version table needs to be in a specific schema
        )

        with context.begin_transaction():
            context.run_migrations()


if context.is_offline_mode():
    run_migrations_offline()
else:
    run_migrations_online()<|MERGE_RESOLUTION|>--- conflicted
+++ resolved
@@ -34,7 +34,7 @@
     ReturnPolicyOrm,
     ProductOrm,
     ProductItemOrm,
-<<<<<<< HEAD
+
     ProductPriceOrm,
     MetaTagOrm,
     CategoryOrm,
@@ -44,18 +44,7 @@
     ProductSpecificationOrm,
     # Make sure ShoppingCategoryOrm is also imported if it's defined in models.py and part of Base
     from app.models.shopping_category import ShoppingCategoryOrm # Ensure this path is correct
-=======
-    # ProductPriceOrm, # This is the old price table, replaced by PriceOrm
-    MetaTagOrm,
-    # New models related to recent DDL and Price feature
-    BusinessDetailsOrm,
-    CategoryOrm,
-    CategoryAttributeOrm,
-    ProductImageOrm,
-    ProductSpecificationOrm,
-    ShoppingCategoryOrm, # Make sure this is correctly imported if defined elsewhere
-    PriceOrm # The new Price table
->>>>>>> 9ce274db
+
 )
 
 # target_metadata should point to your Base.metadata
